--- conflicted
+++ resolved
@@ -65,7 +65,6 @@
       sex           : enum('M', 'F', 'U')      # Sex of mouse - Male, Female, or Unknown/Unclassified
       batch         : int                      # Batch ID that this mouse belongs to (0 if no batch)
       -> Strain                                # Link to the genetic type of the mouse
-      genotype      : varchar(50)              # Genotype (e.g. +/+, or "n.d." if not defined)
       irats_id      : varchar(20)              # ID that is used in iRats (e.g. BJ5698 RR)
       cage_num      : int                      # Cage number
       ear_mark      : varchar(10)              # Actual ear mark
@@ -130,14 +129,6 @@
     weight              : float          # Pre-op weight in grams
     stroke_params       : varchar(2048)  # Stroke params such as illumination time, if applicable
     duration            : int            # Approximate duration of intervention, in minutes
-<<<<<<< HEAD
-    -> Substance                         # Link to substance lookup table
-    volume              : int            # Injected volume in nanoliters
-    dilution            : varchar(128)   # Dilution or concentration of the substance (with dilutant if applicable)
-    site                : varchar(128)   # Site of injection (Stereotaxic brain region, CCA, i.p. etc.)
-    coordinates         : varchar(512)   # Stereotaxic coordinates, if applicable
-    notes               : varchar(2048)  # Additional notes
-=======
     surgery_notes       : varchar(2048)  # Additional notes
     """
 
@@ -153,5 +144,4 @@
     site                : varchar(128)   # Site of injection (Stereotaxic brain region, CCA, i.p. etc.)
     coordinates         : varchar(128)   # Stereotaxic coordinates of intervention, if applicable
     injection_notes     : varchar(2048)  # Additional notes
->>>>>>> d2fdc5b6
     """