--- conflicted
+++ resolved
@@ -2,13 +2,12 @@
 
 import datajoint as dj
 from dateutil.parser import parse
-<<<<<<< HEAD
+import matplotlib.pyplot as plt
+import numpy as np
+
 import login
 login.connect()
-=======
-import matplotlib.pyplot as plt
-import numpy as np
->>>>>>> f17475b0
+
 
 schema = dj.schema('common_mice', locals(), create_tables=True)
 
