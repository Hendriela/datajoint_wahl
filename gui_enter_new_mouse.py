#!/usr/bin/env python3
# -*- coding: utf-8 -*-
""" GUI to enter new mice or mouse-related data (new weights, new surgeries...)
Created on Sat May 15 22:54:12 2021

@author: hheise
Installation of wxpython in Ubuntu 18.04 (pip install did not work):
conda install -c anaconda wxpython
pip install datajoint
"""

import sys

sys.path.append("..")  # Adds higher directory to python modules path.

import wx
import login
import datajoint as dj
from datetime import datetime
import os
import glob
import numpy as np
import yaml
from pathlib import Path

# connect to datajoint database
login.connect()
from schema import common_mice, common_exp, common_behav  # , common_img, common_el

# =============================================================================
# HARDCODED PARAMETER FOR GUI
# =============================================================================

BOX_WIDTH = 170
BOX_HEIGHT = -1                         # -1 makes text boxes automatically one line high
BOX_TITLE_COLOR = (0, 0, 0)             # in RGB

BUTTON_WIDTH = BOX_WIDTH
BUTTON_HEIGHT = 50

# New mouse box
M_LEFT = 30 + 20                        # position of the first element in mouse box
M_TOP = 20 + 30
ROW = 70
COL = 200
M_HEIGHT = 4 * ROW + BUTTON_HEIGHT      # height of mouse box
M_WIDTH = 3 * COL + 20                  # width of mouse box

# New surgery box
S_LEFT = M_LEFT
S_TOP = M_HEIGHT + 70
S_HEIGHT = 3 * ROW + BUTTON_HEIGHT
S_WIDTH = M_WIDTH

# New injection box
I_LEFT = S_LEFT + S_WIDTH + 30
I_TOP = S_TOP
I_HEIGHT = S_HEIGHT
I_WIDTH = S_WIDTH

# New weight box
W_LEFT = I_LEFT
W_TOP = M_TOP
W_HEIGHT = 2*ROW
W_WIDTH = I_WIDTH

# Sacrificed (euthanized) box
E_LEFT = W_LEFT
E_TOP = M_TOP + W_HEIGHT + 10
E_HEIGHT = M_HEIGHT - (W_HEIGHT + 10)
E_WIDTH = W_WIDTH

# Load mouse box
L_LEFT = M_LEFT
L_TOP = S_TOP + 4*ROW
L_HEIGHT = ROW + BUTTON_HEIGHT + 50
L_WIDTH = BUTTON_WIDTH + 50

# WINDOW SIZE
WINDOW_WIDTH = M_LEFT + M_WIDTH + I_WIDTH + 40
WINDOW_HEIGHT = 1100

# Status box
B_TOP = L_TOP

# relative path to manual_submission backup folder inside the Neurophysiology Wahl directory (common for all users)
REL_BACKUP_PATH_MOUSE = "Datajoint/manual_mouse_submissions"
REL_BACKUP_PATH_SURGERY = "Datajoint/manual_surgery_submissions"

# =============================================================================
# DEFAULT PARAMETERS
# =============================================================================

# Load YAML file (has to be present in the same folder
with open(r'gui_params.yaml') as file:
    # The FullLoader parameter handles the conversion from YAML scalar values to Python's dictionary format
    default_params = yaml.load(file, Loader=yaml.FullLoader)

# Set current day as default day
current_day = datetime.today().strftime('%Y-%m-%d')  # YYYY-MM-DD

# Get path to the data folder on the Neurophysiology server from login.py
path_neurophys_data = login.get_neurophys_data_directory()

# Sanity checks: check if the username has been changed from the template and if the username exists in the database
investigators = list(common_mice.Investigator().fetch("username"))  # Fetch list of investigator usernames from DJ
if default_params['username'] == 'default_username':
    raise ValueError("Current username is 'default_username'. \nInsert your username in the gui_params_TEMPLATE.yaml.")
elif default_params['username'] not in investigators:
    raise ValueError("Current username '{}' does not exist in common_mice.Investigator(). \n\tInsert the new username "
                     "there before adding mice and sessions to it.".format(default_params['username']))

# Check the default values for adaptive parameters
if default_params['behavior']['default_experimenter'] == 'username':
    default_params['behavior']['default_experimenter'] = default_params['username']

for key, value in default_params['paths'].items():
    if value == 'neurophys':
        default_params['paths'][key] = path_neurophys_data

# Get all mouse_IDs from the current investigator that are still alive and sort them by descending ID
username_filter = "username = '{}'".format(default_params['username'])
raw_mouse_ids = (common_mice.Mouse() & username_filter) - common_mice.Sacrificed()
mouse_ids = raw_mouse_ids.fetch('mouse_id', order_by='mouse_id DESC')
if default_params['behavior']['default_mouse'] == 'last_mouse':
    default_params['behavior']['default_mouse'] = mouse_ids[0]


# =============================================================================
# Load options for drop down menus
# =============================================================================

investigator = default_params['username']
inv_fullname = (common_mice.Investigator() & "username = '{}'".format(investigator)).fetch1('full_name')

# Mouse info
sexes = ['M', 'F', 'U']
strains = common_mice.Strain().fetch('strain')
genotypes = ['WT', 'n.d.', '+/+', '+/-', '-/-']
licences = common_mice.Licence().fetch('licence_id')

# Surgery info
substances = common_mice.Substance().fetch('substance_name')

# =============================================================================
# Default parameter for dropdown menus and text boxes
# =============================================================================


class window(wx.Frame):

    def __init__(self, parent, id):

        wx.Frame.__init__(self, parent, id, '{} ({}): Enter mouse data into database'.format(inv_fullname, investigator),
                          size=(WINDOW_WIDTH, WINDOW_HEIGHT))
        panel = wx.Panel(self)

        self.job_list = list()  # save jobs in format [ [table, entry_dict, source_path, target_path], [...], ...]
        # =============================================================================
        # Left upper box: Add new mouse (3x3 fields + notes)
        # =============================================================================
        mouse_box = wx.StaticBox(panel, label='NEW MOUSE INFORMATION',
                                 pos=(M_LEFT - 20, M_TOP - 30), size=(M_WIDTH, M_HEIGHT))
        mouse_box.SetForegroundColour(BOX_TITLE_COLOR)

        # Mouse ID (default is highest existing mouse ID + 1)
        wx.StaticText(panel, label="Mouse ID:", pos=(M_LEFT, M_TOP))
        self.mouse_id = wx.TextCtrl(panel, pos=(M_LEFT, M_TOP + 20), size=(BOX_WIDTH, BOX_HEIGHT))
        self.mouse_id.SetValue(str(int(mouse_ids[0]) + 1))

        # Date of birth (default is current day)
        wx.StaticText(panel, label="Date of birth (YYYY-MM-DD):", pos=(M_LEFT + COL, M_TOP))
        self.dob = wx.TextCtrl(panel, pos=(M_LEFT + COL, M_TOP + 20), size=(BOX_WIDTH, BOX_HEIGHT))
        self.dob.SetValue(current_day)

        # Sex (default is 'U', undefined)
        wx.StaticText(panel, label="Sex:", pos=(M_LEFT + 2 * COL, M_TOP))
        self.sex = wx.ComboBox(panel, choices=sexes, style=wx.CB_READONLY,
                               pos=(M_LEFT + 2 * COL, M_TOP + 20), size=(BOX_WIDTH, BOX_HEIGHT))
        item = self.sex.FindString(sexes[2])
        self.sex.SetSelection(item)

        # Batch (default is 0, no batch)
        wx.StaticText(panel, label="Batch:", pos=(M_LEFT, M_TOP + ROW))
        self.batch = wx.TextCtrl(panel, pos=(M_LEFT, M_TOP + ROW + 20), size=(BOX_WIDTH, BOX_HEIGHT))
        self.batch.SetValue('0')

        # Strain (default is 'WT')
        wx.StaticText(panel, label="Strain:", pos=(M_LEFT + COL, M_TOP + ROW))
        self.strain = wx.ComboBox(panel, choices=strains, style=wx.CB_READONLY,
                                  pos=(M_LEFT + COL, M_TOP + ROW + 20), size=(BOX_WIDTH, BOX_HEIGHT))
        item = self.strain.FindString('WT')
        self.strain.SetSelection(item)

        # Genotype (default 'WT')
<<<<<<< HEAD
        wx.StaticText(panel, label="Genotype:", pos=(M_LEFT + 2 * COL, M_TOP + ROW))
        self.genotype = wx.ComboBox(panel, choices=strains, style=wx.CB_READONLY,
                                    pos=(M_LEFT + 2 * COL, M_TOP + ROW + 20), size=(BOX_WIDTH, -1))
=======
        wx.StaticText(panel, label="Genotype:", pos=(M_LEFT + COL, M_TOP + ROW))
        self.genotype = wx.ComboBox(panel, choices=genotypes, style=wx.CB_READONLY, pos=(M_LEFT + COL, M_TOP + ROW + 20),
                                    size=(BOX_WIDTH, -1))
>>>>>>> ea127b1c
        item = self.genotype.FindString('WT')
        self.genotype.SetSelection(item)

        # iRats ID (default empty)
        wx.StaticText(panel, label="iRats ID:", pos=(M_LEFT, M_TOP + 2 * ROW))
        self.irats = wx.TextCtrl(panel, pos=(M_LEFT, M_TOP + 2 * ROW + 20), size=(BOX_WIDTH/2, BOX_HEIGHT))
        self.irats.SetValue('')

        # Ear marks (default empty)
        wx.StaticText(panel, label="Ear marks:", pos=(M_LEFT + COL/2, M_TOP + 2*ROW))
        self.ear = wx.TextCtrl(panel, pos=(M_LEFT + COL/2, M_TOP + 2*ROW + 20), size=(BOX_WIDTH/2 - 15, BOX_HEIGHT))
        self.ear.SetValue('')

        # Cage number (default empty)
        wx.StaticText(panel, label="Cage number:", pos=(M_LEFT + COL, M_TOP + 2*ROW))
        self.cage = wx.TextCtrl(panel, pos=(M_LEFT + COL, M_TOP + 2*ROW + 20), size=(BOX_WIDTH, BOX_HEIGHT))
        self.cage.SetValue('')

        # Licence (default from YAML)
        wx.StaticText(panel, label="Licence:", pos=(M_LEFT + 2*COL, M_TOP + 2*ROW))
        self.licence = wx.ComboBox(panel, choices=licences, style=wx.CB_READONLY,
                                    pos=(M_LEFT + 2*COL, M_TOP + 2*ROW + 20), size=(BOX_WIDTH, BOX_HEIGHT))
        item = self.licence.FindString(default_params['mice']['default_licence'])
        self.licence.SetSelection(item)

        # Notes
        wx.StaticText(panel, label="Notes:", pos=(M_LEFT, M_TOP + 3 * ROW))
        self.mouse_notes = wx.TextCtrl(panel, value="", style=wx.TE_MULTILINE, pos=(M_LEFT, M_TOP + 3 * ROW + 20),
                                       size=(COL + BOX_WIDTH, 50))

        # # Load mouse button
        # self.load_session_button = wx.Button(panel, label="Load session",
        #                                      pos=(M_LEFT + 3 * COL, M_TOP),
        #                                      size=(BUTTON_WIDTH, BUTTON_HEIGHT))
        # self.Bind(wx.EVT_BUTTON, self.event_load_session, self.load_session_button)

        # Submit mouse button
        self.submit_surgery_button = wx.Button(panel, label="Add new mouse",
                                               pos=(M_LEFT + 2 * COL, M_TOP + 3 * ROW + 20),
                                               size=(BUTTON_WIDTH, BUTTON_HEIGHT))
        self.Bind(wx.EVT_BUTTON, self.event_submit_mouse, self.submit_surgery_button)

        # =============================================================================
        # Left lower box: Enter new surgery (2x3 fields + notes)
        # =============================================================================

        surg_box = wx.StaticBox(panel, label='NEW SURGERY', pos=(S_LEFT - 20, S_TOP - 30), size=(S_WIDTH, S_HEIGHT))
        surg_box.SetForegroundColour(BOX_TITLE_COLOR)

        # Surgery number (default is empty, will be filled when a mouse is loaded)
        wx.StaticText(panel, label="Surgery number:", pos=(S_LEFT, S_TOP))
        self.surg_num = wx.TextCtrl(panel, pos=(S_LEFT, S_TOP + 20), size=(BOX_WIDTH, BOX_HEIGHT))
        self.surg_num.SetValue('')

        # Date and time of surgery (default is current day, 12 pm)
        wx.StaticText(panel, label="Datetime (YYYY-MM-DD HH:MM):", pos=(S_LEFT + COL, S_TOP))
        self.dos = wx.TextCtrl(panel, pos=(S_LEFT + COL, S_TOP + 20), size=(BOX_WIDTH, BOX_HEIGHT))
        self.dos.SetValue(current_day + " 12:00")

        # Surgery type (default from YAML)
        wx.StaticText(panel, label="Surgery type:", pos=(S_LEFT + 2 * COL, S_TOP))
        self.type = wx.TextCtrl(panel, pos=(S_LEFT + 2 * COL, S_TOP + 20), size=(BOX_WIDTH, BOX_HEIGHT))
        self.type.SetValue(default_params['mice']['default_surgery_type'])

        # Anesthesia (default from YAML)
        wx.StaticText(panel, label="Anesthesia:", pos=(S_LEFT, S_TOP + ROW))
        self.anesthesia = wx.TextCtrl(panel, pos=(S_LEFT, S_TOP + ROW + 20), size=(BOX_WIDTH, BOX_HEIGHT))
        self.anesthesia.SetValue(default_params['mice']['default_anesthesia'])

        # Pre-OP weight in grams (default is empty)
        wx.StaticText(panel, label="Pre-OP weight (grams):", pos=(S_LEFT + COL, S_TOP + ROW))
        self.pre_op_weight = wx.TextCtrl(panel, pos=(S_LEFT + COL, S_TOP + ROW + 20), size=(BOX_WIDTH, BOX_HEIGHT))
        self.pre_op_weight.SetValue('')

        # Duration
        wx.StaticText(panel, label="Duration of surgery (min):", pos=(S_LEFT + 2 * COL, S_TOP + ROW))
        self.duration = wx.TextCtrl(panel, pos=(S_LEFT + 2 * COL, S_TOP + ROW + 20), size=(BOX_WIDTH, BOX_HEIGHT))
        self.duration.SetValue('')

        # Notes
        wx.StaticText(panel, label="Notes:", pos=(S_LEFT, S_TOP + 2 * ROW))
        self.surgery_notes = wx.TextCtrl(panel, value="", style=wx.TE_MULTILINE, pos=(S_LEFT, S_TOP + 2 * ROW + 20),
                                         size=(COL + BOX_WIDTH, 50))

        # Submit surgery button
        self.submit_surgery_button = wx.Button(panel, label="Add new surgery",
                                               pos=(S_LEFT + 2 * COL, S_TOP + 2 * ROW + 20),
                                               size=(BUTTON_WIDTH, BUTTON_HEIGHT))
        self.Bind(wx.EVT_BUTTON, self.event_submit_surgery, self.submit_surgery_button)

        # =============================================================================
        # Right lower box: Enter new injection (2x3 fields + notes)
        # =============================================================================

        inj_box = wx.StaticBox(panel, label='NEW INJECTION', pos=(I_LEFT - 20, I_TOP - 30), size=(I_WIDTH, I_HEIGHT))
        inj_box.SetForegroundColour(BOX_TITLE_COLOR)

        # Injection number (default is empty, will be filled after mouse is loaded)
        wx.StaticText(panel, label="Injection number:", pos=(I_LEFT, I_TOP))
        self.inj_num = wx.TextCtrl(panel, pos=(I_LEFT, I_TOP + 20), size=(BOX_WIDTH, BOX_HEIGHT))
        self.inj_num.SetValue('')

        # Substance (default from YAML)
        wx.StaticText(panel, label="Substance:", pos=(I_LEFT + COL, I_TOP))
        self.substance = wx.ComboBox(panel, choices=substances, style=wx.CB_READONLY,
                                     pos=(I_LEFT + COL, I_TOP + 20), size=(BOX_WIDTH, BOX_HEIGHT))
        item = self.substance.FindString(default_params['mice']['default_substance'])
        self.substance.SetSelection(item)

        # Volume (default 0.3 uL)
        wx.StaticText(panel, label="Injected volume (\u03BCL):", pos=(I_LEFT + 2 * COL, I_TOP))
        self.volume = wx.TextCtrl(panel, pos=(I_LEFT + 2 * COL, I_TOP + 20), size=(BOX_WIDTH, BOX_HEIGHT))
        self.volume.SetValue(default_params['mice']['default_volume'])

        # Site (default from YAML)
        wx.StaticText(panel, label="Injection site:", pos=(I_LEFT, I_TOP + ROW))
        self.site = wx.TextCtrl(panel, pos=(I_LEFT, I_TOP + ROW + 20), size=(BOX_WIDTH, BOX_HEIGHT))
        self.site.SetValue(default_params['mice']['default_site'])

        # Coordinates (default empty)
        wx.StaticText(panel, label="Stereotaxic coordinates:", pos=(I_LEFT + COL, I_TOP + ROW))
        self.coordinates = wx.TextCtrl(panel, pos=(I_LEFT + COL, I_TOP + ROW + 20), size=(BOX_WIDTH, BOX_HEIGHT))
        self.coordinates.SetValue(default_params['mice']['default_coords'])

        # Dilution
        wx.StaticText(panel, label="Dilution:", pos=(I_LEFT + 2 * COL, I_TOP + ROW))
        self.dilution = wx.TextCtrl(panel, pos=(I_LEFT + 2 * COL, I_TOP + ROW + 20), size=(BOX_WIDTH, BOX_HEIGHT))
        self.dilution.SetValue(default_params['mice']['default_dilution'])

        # Notes
        wx.StaticText(panel, label="Notes:", pos=(I_LEFT, I_TOP + 2 * ROW))
        self.inj_notes = wx.TextCtrl(panel, value="", style=wx.TE_MULTILINE, pos=(I_LEFT, I_TOP + 2 * ROW + 20),
                                     size=(COL + BOX_WIDTH, 50))

        # Submit injection button
        self.submit_injection_button = wx.Button(panel, label="Add new Injection",
                                               pos=(I_LEFT + 2 * COL, I_TOP + 2 * ROW + 20),
                                               size=(BUTTON_WIDTH, BUTTON_HEIGHT))
        self.Bind(wx.EVT_BUTTON, self.event_submit_injection, self.submit_injection_button)

        # =============================================================================
        # Right upper box: Enter new weight (1x2 fields)
        # =============================================================================

        weight_box = wx.StaticBox(panel, label='NEW WEIGHT', pos=(W_LEFT - 20, W_TOP - 30), size=(W_WIDTH, W_HEIGHT))
        weight_box.SetForegroundColour(BOX_TITLE_COLOR)

        # Date of weight (default is current day)
        wx.StaticText(panel, label="Date (YYYY-MM-DD):", pos=(W_LEFT, W_TOP))
        self.dow = wx.TextCtrl(panel, pos=(W_LEFT, W_TOP + 20), size=(BOX_WIDTH, BOX_HEIGHT))
        self.dow.SetValue(current_day)

        # Weight in grams (default is empty)
        wx.StaticText(panel, label="Weight (grams):", pos=(W_LEFT + COL, W_TOP))
        self.weight = wx.TextCtrl(panel, pos=(W_LEFT + COL, W_TOP + 20), size=(BOX_WIDTH, BOX_HEIGHT))
        self.weight.SetValue('')

        # Submit weight button
        self.submit_weight_button = wx.Button(panel, label="Add new weight",
                                                 pos=(W_LEFT + 2 * COL, W_TOP),
                                                 size=(BUTTON_WIDTH, BUTTON_HEIGHT-5))
        self.Bind(wx.EVT_BUTTON, self.event_submit_weight, self.submit_weight_button)

        # =============================================================================
        # Right middle box: Enter new sacrificed mouse (1x2 fields + notes)
        # =============================================================================

        sac_box = wx.StaticBox(panel, label='MOUSE EUTHANIZED', pos=(E_LEFT - 20, E_TOP - 30), size=(E_WIDTH, E_HEIGHT))
        sac_box.SetForegroundColour(BOX_TITLE_COLOR)

        # Date of weight (default is current day)
        wx.StaticText(panel, label="Date (YYYY-MM-DD):", pos=(E_LEFT, E_TOP))
        self.doe = wx.TextCtrl(panel, pos=(E_LEFT, E_TOP + 20), size=(BOX_WIDTH, BOX_HEIGHT))
        self.doe.SetValue(current_day)

        # Perfused check box (default is unchecked)
        wx.StaticText(panel, label="Brain kept for storage?", pos=(E_LEFT + COL, E_TOP))
        self.perfused = wx.CheckBox(panel, label='Perfused', pos=(E_LEFT + COL, E_TOP + 20), size=(130, 20))

        # Reason
        wx.StaticText(panel, label="Reason:", pos=(E_LEFT, E_TOP + ROW - 10))
        self.reason = wx.TextCtrl(panel, value="End of experiment", style=wx.TE_MULTILINE,
                                  pos=(E_LEFT, E_TOP + ROW + 10), size=(COL + BOX_WIDTH, 50))

        # Submit euthanasia button
        self.submit_euthanasia_button = wx.Button(panel, label="Add euthanasia",
                                                 pos=(E_LEFT + 2 * COL, E_TOP),
                                                 size=(BUTTON_WIDTH, BUTTON_HEIGHT-5))
        self.Bind(wx.EVT_BUTTON, self.event_submit_euthanasia, self.submit_euthanasia_button)

        # =============================================================================
        # Bottom left box: Load mouse
        # =============================================================================

        load_box = wx.StaticBox(panel, label='LOAD MOUSE', pos=(L_LEFT - 20, L_TOP - 30), size=(L_WIDTH, L_HEIGHT))
        load_box.SetForegroundColour(BOX_TITLE_COLOR)

        wx.StaticText(panel, label="Mouse ID:", pos=(L_LEFT, L_TOP))
        self.mouse = wx.ComboBox(panel, choices=mouse_ids, style=wx.CB_READONLY,
                                 pos=(L_LEFT, L_TOP + 20), size=(BOX_WIDTH, BOX_HEIGHT))
        item = self.mouse.FindString(default_params['behavior']['default_mouse'])
        self.mouse.SetSelection(item)

        # Load mouse button
        self.load_mouse_button = wx.Button(panel, label="Load mouse",
                                                 pos=(L_LEFT, L_TOP + ROW),
                                                 size=(BUTTON_WIDTH, BUTTON_HEIGHT))
        self.Bind(wx.EVT_BUTTON, self.event_load_mouse, self.load_mouse_button)

        # =============================================================================
        # Submit and close buttons
        # =============================================================================

        self.quit_button = wx.Button(panel, label="Quit",
                                     pos=(M_LEFT, B_TOP + L_HEIGHT),
                                     size=(BUTTON_WIDTH, BUTTON_HEIGHT))
        self.Bind(wx.EVT_BUTTON, self.event_quit_button, self.quit_button)

        # status text
        self.status_text = wx.TextCtrl(panel, value="Status updates will appear here:\n",
                                       style=wx.TE_MULTILINE,
                                       pos=(S_LEFT + COL + 30, B_TOP - 23),
                                       size=(WINDOW_WIDTH - S_LEFT - COL - 60, WINDOW_HEIGHT - S_TOP - S_HEIGHT - ROW))

    # =============================================================================
    # Events for menus and button presses
    # =============================================================================

    def event_submit_mouse(self, event):
<<<<<<< HEAD
        """Enter mouse data as new entry into the Mouse table"""
        pass
=======
        """Handle user click on "Submit Mouse" button"""
        # auto-generate mouse_id
        id_s = (common_mice.Mouse() & "username = '{}'".format(investigator)).fetch("mouse_id")
        mouse_id = max(id_s.astype(int)) + 1

        # create database entry
        mouse_dict = dict(username=investigator,
                          mouse_id="{}".format(mouse_id),
                          dob=self.dob.GetValue(),
                          sex=self.sex.GetValue(),
                          batch=self.batch.GetValue(),
                          strain=self.strain.GetValue(),
                          genotype=self.genotype.GetValue(),
                          irats_id=self.irats.GetValue(),
                          cage_num=self.cage.GetValue(),
                          ear_mark=self.ear.GetValue(),
                          licence_id=self.licence.GetValue(),
                          info=self.mouse_notes.GetValue(),
                          )
        try:
            # insert mouse into database
            common_mice.Mouse().insert1(mouse_dict)
            self.status_text.write('Successfully entered new entry: ' + str(mouse_dict) + '\n')

            # save dictionary that is entered in a backup YAML file for faster re-population
            identifier = "%s_%s_%s" % (investigator, mouse_id, current_day)
            filename = os.path.join(login.get_neurophys_wahl_directory(), "Datajoint/manual_mouse_submissions", identifier + '.yaml')
            with open(filename, 'w') as outfile:
                yaml.dump(mouse_dict, outfile, default_flow_style=False)
            self.status_text.write('Created backup file at %s' % filename)

        except Exception as ex:
            print('Exception manually caught:', ex)
            self.status_text.write('Error while entering ' + str(mouse_dict) + ' : ' + str(ex) + '\n')
>>>>>>> ea127b1c

    def event_submit_surgery(self, event):
        """Enter surgery data as new entry into the Surgery table"""
        pass

    def event_submit_injection(self, event):
        """Enter new injection for the currently selected surgery"""
        pass

    def event_submit_weight(self, event):
        """Enter a new weight for the currently selected mouse"""
        pass

    def event_submit_euthanasia(self, event):
        """Move the currently selected mouse to the Sacrificed table"""
        pass

    def event_load_mouse(self, event):
        """Load data of an already existing mouse to add surgeries/weights/euthanasia"""
        pass




    def event_submit_session(self, event):
        """ The user clicked on the button to submit a session """

        # create session dictionary that can be entered into datajoint pipeline
        session_dict = dict(username=investigator,
                            mouse_id=self.mouse_name.GetValue(),
                            day=self.day.GetValue(),
                            trial=int(self.trial.GetValue()),
                            path=Path(self.session_folder.GetValue()),
                            anesthesia=self.anesthesia.GetValue(),
                            setup=self.setup.GetValue(),
                            task=self.task.GetValue(),
                            stage=int(self.stage.GetValue()),
                            experimenter=self.experimenter.GetValue(),
                            notes=self.notes.GetValue()
                            )

        # check if the session is already in the database (most common error)
        key = dict(username=investigator,
                   mouse_id=self.mouse_name.GetValue(),
                   day=self.day.GetValue(),
                   trial=int(self.trial.GetValue()))
        if len(common_exp.Session() & key) > 0:
            message = 'The session you wanted to enter into the database already exists.\n' + \
                      'Therefore, nothing was entered into the database.'
            wx.MessageBox(message, caption="Session already in database", style=wx.OK | wx.ICON_INFORMATION)
            return

        # add entry to database
        try:
            common_exp.Session().helper_insert1(session_dict)
            self.status_text.write('Sucessfully entered new session: ' + str(key) + '\n')

            # save dictionary that is entered in a backup YAML file for faster re-population
            identifier = common_exp.Session().create_id(investigator_name=investigator,
                                                        mouse_id=session_dict['mouse_id'],
                                                        date=session_dict['day'],
                                                        trial=session_dict['trial'])
            file = os.path.join(login.get_neurophys_wahl_directory(), 'REL_BACKUP_PATH', identifier + '.yaml')
            # TODO show prompt if a backup file with this identifier already exists and ask the user to overwrite
            # if os.path.isfile(file):
            #     message = 'The backup file of the session you wanted to enter into the database with the unique identifier ' \
            #               '{} already exists.\nTherefore, nothing was entered into the database.'.format(identifier)
            #     wx.MessageBox(message, caption="Backup file already exists", style=wx.OK | wx.ICON_INFORMATION)
            #     return
            # else:

            # Transform session path from Path to string (with universal / separator) to make it YAML-compatible
            session_dict['path'] = str(session_dict['path']).replace("\\", "/")
            with open(file, 'w') as outfile:
                yaml.dump(session_dict, outfile, default_flow_style=False)

        except Exception as ex:
            print('Exception manually caught:', ex)
            self.status_text.write('Error: ' + str(ex) + '\n')

    def event_load_session(self, event):
        """ User wants to load additional information about session into GUI """

        session_dict = dict(username=investigator,
                            mouse_id=self.mouse_name.GetValue(),
                            day=self.day.GetValue(),
                            trial=int(self.trial.GetValue()))
        entries = (common_exp.Session() & session_dict).fetch(as_dict=True)
        # check there is only one table corresponding to this
        if len(entries) > 1:
            self.status_text.write(
                'Can not load session info for {} because there are {} sessions corresponding to this'.format(
                    session_dict, len(entries)) + '\n')
            return

        entry = entries[0]

        # set the selections in the menus according to the loaded info
        item = self.setup.FindString(entry['setup'])
        self.setup.SetSelection(item)
        item = self.task.FindString(entry['task'])
        self.task.SetSelection(item)
        self.stage.SetValue(str(entry['stage']))
        item = self.anesthesia.FindString(entry['anesthesia'])
        self.anesthesia.SetSelection(item)
        item = self.experimenter.FindString(entry['experimenter'])
        self.experimenter.SetSelection(item)
        self.notes.SetValue(entry['notes'])

    def event_submit_behavior(self, event):
        """ User clicked on button to submit the behavioral data """

        # go through all behavioral files and upload if checkbox is set
        session_key = dict(name=self.mouse_name.GetValue(),
                           day=self.day.GetValue(),
                           trial=int(self.trial.GetValue()))
        trial = int(self.trial.GetValue())
        # wheel
        if self.wheel_checkbox.GetValue():
            # insert the main table
            wheel_dict = dict(**session_key,
                              wheel_type=self.wheel.GetValue())
            self.save_insert(common_behav.Wheel(), wheel_dict)

            # add job to transfer file later
            file = default_params['behavior']['wheel_file'].format(trial)
            raw_wheel_dict = dict(**session_key,
                                  file_name=file)

            self.job_list.append([common_behav.RawWheelFile(), raw_wheel_dict, self.behav_folder.GetValue(), file])
        # synchronization
        if self.sync_checkbox.GetValue():
            sync_dict = dict(**session_key,
                             sync_type=self.imaging_sync.GetValue())
            self.save_insert(common_behav.Synchronization(), sync_dict)

            file = default_params['behavior']['synch_file'].format(trial)
            raw_sync_dict = dict(**session_key,
                                 file_name=file)
            self.job_list.append(
                [common_behav.RawSynchronizationFile(), raw_sync_dict, self.behav_folder.GetValue(), file])
        # video
        if self.video_checkbox.GetValue():
            video_dict = dict(**session_key,
                              camera_nr=0,  # TODO: modify for multiple cameras
                              camera_position=self.camera_pos.GetValue(),
                              frame_rate=int(self.frame_rate.GetValue()))
            self.save_insert(common_behav.Video(), video_dict)

            file = self.video_file.GetValue().format(trial)
            raw_video_dict = dict(**session_key,
                                  camera_nr=0,
                                  part=0,
                                  file_name=file)
            self.job_list.append([common_behav.RawVideoFile(), raw_video_dict, self.behav_folder.GetValue(), file])
        # whisker stimulator
        if self.whisker_checkbox.GetValue():
            whisker_dict = dict(**session_key,
                                stimulator_type=self.stimulator.GetValue())
            self.save_insert(common_behav.WhiskerStimulator(), whisker_dict)

            file = default_params['behavior']['whisker_file'].format(trial)
            raw_whisker_dict = dict(**session_key,
                                    file_name=file)
            self.job_list.append(
                [common_behav.RawWhiskerStimulatorFile(), raw_whisker_dict, self.behav_folder.GetValue(), file])
        # events
        if self.event_checkbox.GetValue():
            event_dict = dict(**session_key,
                              sensory_event_type=self.event_type.GetValue())
            self.save_insert(common_behav.SensoryEvents(), event_dict)

            file = default_params['behavior']['event_file'].format(trial)
            raw_event_dict = dict(**session_key,
                                  file_name=file)
            self.job_list.append(
                [common_behav.RawSensoryEventsFile(), raw_event_dict, self.behav_folder.GetValue(), file])


    def event_select_session_folder(self, event):
        """ User clicked on select session folder button """

        # open file dialog
        folder_dialog = wx.DirDialog(parent=None, message="Choose directory of session",
                                     defaultPath=self.session_folder.GetValue(),
                                     style=wx.DD_DEFAULT_STYLE | wx.DD_DIR_MUST_EXIST)
        exit_flag = folder_dialog.ShowModal()
        # update the folder in the text box when the user exited with ok
        if exit_flag == wx.ID_OK:
            self.session_folder.SetValue(folder_dialog.GetPath())

    def event_select_behav_folder(self, event):
        """ User clicked on select behavior folder button """

        # open file dialog
        folder_dialog = wx.DirDialog(parent=None, message="Choose directory of behavioral data",
                                     defaultPath=default_params['paths']['default_behav_folder'],
                                     style=wx.DD_DEFAULT_STYLE | wx.DD_DIR_MUST_EXIST)
        exit_flag = folder_dialog.ShowModal()
        # update the folder in the text box when the user exited with ok
        if exit_flag == wx.ID_OK:
            self.behav_folder.SetValue(folder_dialog.GetPath())

    def event_select_img_folder(self, event):
        """ User clicked on select imaging folder button """

        # open file dialog
        folder_dialog = wx.DirDialog(parent=None, message="Choose directory of imaging data",
                                     defaultPath=default_params['paths']['default_img_folder'],
                                     style=wx.DD_DEFAULT_STYLE | wx.DD_DIR_MUST_EXIST)
        exit_flag = folder_dialog.ShowModal()
        # update the folder in the text box when the user exited with ok
        if exit_flag == wx.ID_OK:
            self.img_folder.SetValue(folder_dialog.GetPath())

    def event_select_el_folder(self, event):
        """ User clicked on select electrical folder button """

        # open file dialog
        folder_dialog = wx.DirDialog(parent=None, message="Choose directory of electrical recording data",
                                     defaultPath=default_params['paths']['default_el_folder'],
                                     style=wx.DD_DEFAULT_STYLE | wx.DD_DIR_MUST_EXIST)
        exit_flag = folder_dialog.ShowModal()
        # update the folder in the text box when the user exited with ok
        if exit_flag == wx.ID_OK:
            self.el_folder.SetValue(folder_dialog.GetPath())

    def event_quit_button(self, event):
        """ User pressed quit button """
        self.Close(True)

    def event_transfer_data(self, event):
        """ Transfer data to the neurophysiology server and add Raw...File to database """

        jobs = self.job_list
        print('Transfering the files for {} entries in the job list.'.format(len(jobs)))

        while jobs:  # do as long as the list is not empty
            job = jobs.pop(0)  # get first job (FIFO)

            # extract variables for better code readablility
            table = job[0]
            new_entry = job[1]
            source_folder = job[2]
            file_name = job[3]

            # enter Raw...File into database
            successful = self.save_insert(table, new_entry)

            if not successful:
                continue  # jump to next job and do not transfer the data for this

            # transfer file to neurophysiology folder
            source_path = os.path.join(source_folder, file_name)

            folder_id = common_exp.Session().create_id(new_entry['name'], new_entry['day'], new_entry['trial'])
            target_folder = os.path.join(path_neurophys_data, folder_id)

            target_path = os.path.join(target_folder, file_name)

            # create directory if it does not exists
            if not os.path.exists(target_folder):
                os.makedirs(target_folder)

            # print the size of the file if it is large and will take a while
            size = os.path.getsize(source_path)
            if size > 1e7:  # 10 MB
                print('Copying large file of size {:.2f}GB...'.format(size / 1e9) + '\n')
                print('File:', source_path)

            # copy the file to the neurophysiology directory
            if os.name == 'nt':  # windows pc
                os.system('copy "{}" "{}" '.format(source_path, target_path))
            else:  # assuming linux
                os.system('cp "{}" "{}" '.format(source_path, target_path))

            print('Copied file ' + source_path + '\n')

        print('Transfer ended.')

    def save_insert(self, table, dictionary):
        """
        Returns True, if the new_entry could be successfully entered into the database
        """

        try:
            table.insert1(dictionary)
            self.status_text.write('Sucessfully entered new entry: ' + str(dictionary) + '\n')
            return True

        except Exception as ex:
            print('Exception manually caught:', ex)
            self.status_text.write('Error while entering ' + str(dictionary) + ' : ' + str(ex) + '\n')
            return False


# run the GUI
if __name__ == '__main__':
    app = wx.App()
    frame = window(parent=None, id=-1)
    frame.Show()
    app.MainLoop()<|MERGE_RESOLUTION|>--- conflicted
+++ resolved
@@ -193,15 +193,9 @@
         self.strain.SetSelection(item)
 
         # Genotype (default 'WT')
-<<<<<<< HEAD
         wx.StaticText(panel, label="Genotype:", pos=(M_LEFT + 2 * COL, M_TOP + ROW))
-        self.genotype = wx.ComboBox(panel, choices=strains, style=wx.CB_READONLY,
+        self.genotype = wx.ComboBox(panel, choices=genotypes, style=wx.CB_READONLY,
                                     pos=(M_LEFT + 2 * COL, M_TOP + ROW + 20), size=(BOX_WIDTH, -1))
-=======
-        wx.StaticText(panel, label="Genotype:", pos=(M_LEFT + COL, M_TOP + ROW))
-        self.genotype = wx.ComboBox(panel, choices=genotypes, style=wx.CB_READONLY, pos=(M_LEFT + COL, M_TOP + ROW + 20),
-                                    size=(BOX_WIDTH, -1))
->>>>>>> ea127b1c
         item = self.genotype.FindString('WT')
         self.genotype.SetSelection(item)
 
@@ -431,10 +425,6 @@
     # =============================================================================
 
     def event_submit_mouse(self, event):
-<<<<<<< HEAD
-        """Enter mouse data as new entry into the Mouse table"""
-        pass
-=======
         """Handle user click on "Submit Mouse" button"""
         # auto-generate mouse_id
         id_s = (common_mice.Mouse() & "username = '{}'".format(investigator)).fetch("mouse_id")
@@ -469,7 +459,6 @@
         except Exception as ex:
             print('Exception manually caught:', ex)
             self.status_text.write('Error while entering ' + str(mouse_dict) + ' : ' + str(ex) + '\n')
->>>>>>> ea127b1c
 
     def event_submit_surgery(self, event):
         """Enter surgery data as new entry into the Surgery table"""
